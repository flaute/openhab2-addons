<?xml version="1.0" encoding="UTF-8"?>
<project xmlns="http://maven.apache.org/POM/4.0.0" xmlns:xsi="http://www.w3.org/2001/XMLSchema-instance" xsi:schemaLocation="http://maven.apache.org/POM/4.0.0 http://maven.apache.org/maven-v4_0_0.xsd">

  <parent>
    <groupId>org.openhab</groupId>
    <artifactId>bundles</artifactId>
    <version>1.7.0-SNAPSHOT</version>
  </parent>

  <modelVersion>4.0.0</modelVersion>
  <groupId>org.openhab.bundles</groupId>
  <artifactId>binding</artifactId>

  <name>openHAB Bindings</name>

  <packaging>pom</packaging>

  <modules>
    <module>org.openhab.binding.lgtv</module>
    <module>org.openhab.binding.bluetooth</module>
    <module>org.openhab.binding.knx</module>
    <module>org.openhab.binding.knx.test</module>
    <module>org.openhab.binding.serial</module>
    <module>org.openhab.binding.onewire</module>
    <module>org.openhab.binding.wol</module>
    <module>org.openhab.binding.networkhealth</module>
    <module>org.openhab.binding.exec</module>
    <module>org.openhab.binding.exec.test</module>
    <module>org.openhab.binding.http</module>
    <module>org.openhab.binding.http.test</module>
    <module>org.openhab.binding.hue</module>
    <module>org.openhab.binding.fritzbox</module>
    <module>org.openhab.binding.ntp</module>
    <module>org.openhab.binding.mpd</module>
    <module>org.openhab.binding.vdr</module>
    <module>org.openhab.binding.asterisk</module>
    <module>org.openhab.binding.snmp</module>
    <module>org.openhab.binding.sonos</module>
    <module>org.openhab.binding.configadmin</module>
    <module>org.openhab.binding.novelanheatpump</module>
    <module>org.openhab.binding.cups</module>
    <module>org.openhab.binding.ihc</module>
    <module>org.openhab.binding.tcp</module>
    <module>org.openhab.binding.plugwise</module>
    <module>org.openhab.binding.modbus</module>
    <module>org.openhab.binding.plcbus</module>
    <module>org.openhab.binding.dmx</module>
    <module>org.openhab.binding.dmx.ola</module>
    <module>org.openhab.binding.dmx.lib485</module>
    <module>org.openhab.binding.dmx.artnet</module>
    <module>org.openhab.binding.dmx.test</module>
	<module>org.openhab.binding.dsmr</module>
    <module>org.openhab.binding.rfxcom</module>
    <module>org.openhab.binding.samsungac</module>
    <module>org.openhab.binding.samsungac.test</module>
    <module>org.openhab.binding.samsungtv</module>
    <module>org.openhab.binding.pulseaudio</module>
    <module>org.openhab.binding.homematic</module>
    <module>org.openhab.binding.homematic.test</module>
    <module>org.openhab.binding.koubachi</module>
    <module>org.openhab.binding.onkyo</module>
    <module>org.openhab.binding.openpaths</module>
    <module>org.openhab.binding.urtsi</module>
    <module>org.openhab.binding.opensprinkler</module>
    <module>org.openhab.binding.epsonprojector</module>
    <module>org.openhab.binding.comfoair</module>
    <module>org.openhab.binding.owserver</module>
    <module>org.openhab.binding.digitalstrom</module>
    <module>org.openhab.binding.squeezebox</module>
    <module>org.openhab.binding.mqtt</module>
    <module>org.openhab.binding.mqtt.test</module>
    <module>org.openhab.binding.mqttitude</module>
    <module>org.openhab.binding.milight</module>
    <module>org.openhab.binding.systeminfo</module>
    <module>org.openhab.binding.piface</module>
    <module>org.openhab.binding.pilight</module>
    <module>org.openhab.binding.pilight.test</module>
    <module>org.openhab.binding.fritzaha</module>
    <module>org.openhab.binding.tinkerforge</module>
    <module>org.openhab.binding.nibeheatpump</module>
    <module>org.openhab.binding.zwave</module>
    <module>org.openhab.binding.nikobus</module>
    <module>org.openhab.binding.nikobus.test</module>
    <module>org.openhab.binding.enocean</module>
    <module>org.openhab.binding.enocean.test</module>
    <module>org.openhab.binding.em</module>
    <module>org.openhab.binding.s300th</module>
    <module>org.openhab.binding.heatmiser</module>
    <module>org.openhab.binding.swegonventilation</module>
    <module>org.openhab.binding.maxcube</module>
    <module>org.openhab.binding.maxcube.test</module>
    <module>org.openhab.binding.tivo</module>
    <module>org.openhab.binding.tellstick</module>
    <module>org.openhab.binding.insteonhub</module>
    <module>org.openhab.binding.insteonplm</module>
    <module>org.openhab.binding.pioneeravr</module>
    <module>org.openhab.binding.em.test</module>
    <module>org.openhab.binding.s300th.test</module>
    <module>org.openhab.binding.fht</module>
    <module>org.openhab.binding.fs20</module>
    <module>org.openhab.binding.intertechno</module>
    <module>org.openhab.binding.openenergymonitor</module>
    <module>org.openhab.binding.netatmo</module>
    <module>org.openhab.binding.netatmo.test</module>
    <module>org.openhab.binding.hdanywhere</module>
    <module>org.openhab.binding.omnilink</module>
    <module>org.openhab.binding.freeswitch</module>
    <module>org.openhab.binding.neohub</module>
    <module>org.openhab.binding.gpio</module>
    <module>org.openhab.binding.irtrans</module>
    <module>org.openhab.binding.astro</module>
    <module>org.openhab.binding.k8055</module>
    <module>org.openhab.binding.withings</module>
    <module>org.openhab.binding.rme</module>
    <module>org.openhab.binding.iec6205621meter</module>
    <module>org.openhab.binding.freebox</module>
    <module>org.openhab.binding.xbmc</module>
    <module>org.openhab.binding.mios</module>
    <module>org.openhab.binding.daikin</module>
    <module>org.openhab.binding.jointspace</module>
    <module>org.openhab.binding.oceanic</module>
    <module>org.openhab.binding.ecotouch</module>
    <module>org.openhab.binding.yamahareceiver</module>
    <module>org.openhab.binding.energenie</module>
    <module>org.openhab.binding.maxcul</module>
    <module>org.openhab.binding.wemo</module>
    <module>org.openhab.binding.weather</module>
    <module>org.openhab.binding.ekey</module>
    <module>org.openhab.binding.alarmdecoder</module>
    <module>org.openhab.binding.davis</module>
    <module>org.openhab.binding.xpl</module>
    <module>org.openhab.binding.dscalarm</module>
    <module>org.openhab.binding.benqprojector</module>
    <module>org.openhab.binding.ehealth</module>
    <module>org.openhab.binding.anel</module>
    <module>org.openhab.binding.enigma2</module>
    <module>org.openhab.binding.enigma2.test</module>
    <module>org.openhab.binding.bticino</module>
    <module>org.openhab.binding.ebus</module>
    <module>org.openhab.binding.zibase</module>
    <module>org.openhab.binding.wago</module>
    <module>org.openhab.binding.networkupstools</module>
    <module>org.openhab.binding.ecobee</module>
    <module>org.openhab.binding.autelis</module>
    <module>org.openhab.binding.nest</module>
    <module>org.openhab.binding.satel</module>
    <module>org.openhab.binding.harmonyhub</module>
    <module>org.openhab.binding.plex</module>
<<<<<<< HEAD
    <module>org.openhab.binding.mochadx10</module>
    <module>org.openhab.binding.denon</module>
=======
    <module>org.openhab.binding.mailcontrol</module>
>>>>>>> 8e3a119a
  </modules>

</project><|MERGE_RESOLUTION|>--- conflicted
+++ resolved
@@ -146,12 +146,9 @@
     <module>org.openhab.binding.satel</module>
     <module>org.openhab.binding.harmonyhub</module>
     <module>org.openhab.binding.plex</module>
-<<<<<<< HEAD
     <module>org.openhab.binding.mochadx10</module>
     <module>org.openhab.binding.denon</module>
-=======
     <module>org.openhab.binding.mailcontrol</module>
->>>>>>> 8e3a119a
   </modules>
 
 </project>