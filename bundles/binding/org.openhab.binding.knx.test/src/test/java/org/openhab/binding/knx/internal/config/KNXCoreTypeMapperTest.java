--- conflicted
+++ resolved
@@ -38,11 +38,8 @@
 import tuwien.auto.calimero.dptxlator.DPTXlatorBoolean;
 import tuwien.auto.calimero.dptxlator.DPTXlatorDate;
 import tuwien.auto.calimero.dptxlator.DPTXlatorDateTime;
-<<<<<<< HEAD
 import tuwien.auto.calimero.dptxlator.DPTXlatorRGB;
-=======
 import tuwien.auto.calimero.dptxlator.DPTXlatorSceneControl;
->>>>>>> 06e3c830
 import tuwien.auto.calimero.dptxlator.DPTXlatorSceneNumber;
 import tuwien.auto.calimero.dptxlator.DPTXlatorString;
 import tuwien.auto.calimero.dptxlator.DPTXlatorTime;
@@ -927,32 +924,9 @@
 	 * @throws KNXFormatException
 	 */
 	@Test
-<<<<<<< HEAD
-	public void testTypeMapping2ByteFloat_9_001() throws KNXFormatException {
-		DPT dpt =DPTXlator2ByteFloat.DPT_TEMPERATURE;
-
-		testToTypeClass(dpt, DecimalType.class);
-
-		// Use a too short byte array
-		assertNull("KNXCoreTypeMapper.toType() should return null (required data length too short)",
-				testToType(dpt, new byte[] { }, DecimalType.class));
-
-		Type type=testToType(dpt, new byte[] { 0x00, 0x00 }, DecimalType.class);
-		testToDPTValue(dpt, type, "0.0");
-
-		type=testToType(dpt, new byte[] { (byte) 0x7F, (byte) 0xFF }, DecimalType.class);
-		testToDPTValue(dpt, type, "670760.96");
-
-		type=testToType(dpt, new byte[] { (byte) 0x07, (byte) 0xFF }, DecimalType.class);
-		testToDPTValue(dpt, type, "20.47");
-
-		type=testToType(dpt, new byte[] { (byte) 0x87, (byte) 0xFF }, DecimalType.class);
-		testToDPTValue(dpt, type, "-0.01");
-=======
 	public void testTypeMapping2ByteFloat_9_025() throws KNXFormatException {
 		testTypeMapping2ByteFloat(DPTXlator2ByteFloat.DPT_VOLUME_FLOW);
 	}
->>>>>>> 06e3c830
 
 	/**
 	 * KNXCoreTypeMapper tests method typeMapper.toType() for type “2-Octet Float Value". KNX ID: 9.026. DPT_RAIN_AMOUNT
@@ -964,18 +938,6 @@
 		testTypeMapping2ByteFloat(DPTXlator2ByteFloat.DPT_RAIN_AMOUNT);
 	}
 
-<<<<<<< HEAD
-		/*
-		 * Test the maximum negative value
-		 * 
-		 */
-		type=testToType(dpt, new byte[] { (byte) 0xF8, 0x00 }, DecimalType.class);
-		testToDPTValue(dpt, type, "-671088.64");
-
-		// Use a too long byte array expecting that additional bytes will be ignored
-		type=testToType(dpt, new byte[] { (byte) 0xF8, (byte) 0x00, (byte) 0xFF  }, DecimalType.class);
-		testToDPTValue(dpt, type, "-671088.64");
-=======
 	/**
 	 * KNXCoreTypeMapper tests method typeMapper.toType() for type “2-Octet Float Value". KNX ID: 9.027. DPT_TEMP_F
 	 * 
@@ -994,7 +956,6 @@
 	@Test
 	public void testTypeMapping2ByteFloat_9_028() throws KNXFormatException {
 		testTypeMapping2ByteFloat(DPTXlator2ByteFloat.DPT_WIND_SPEED_KMH);
->>>>>>> 06e3c830
 	}
 
 	/**
@@ -1927,13 +1888,9 @@
 		/*
 		 * Test the maximum positive value
 		 * 
-		 * FIXME: Calimero lib (Version 2.2.0) seems to have a bug in private method: tuwien.auto.calimero.dptxlator.DPTXlator2ByteFloat.fromDPT(final int
-		 * index). The accuracy when calculating the value is Float, which is insufficient and Double should be used instead.
-		 * 
-		 * The following test case tests the erroneous calculation. 0x7FFF should result in 670760.96 but results in 670760.94 due to rounding problems.
 		 */
 		type=testToType(dpt, new byte[] { (byte) 0x7F, (byte) 0xFF }, DecimalType.class);
-		testToDPTValue(dpt, type, "670760.94");
+		testToDPTValue(dpt, type, "670760.96");
 
 		type=testToType(dpt, new byte[] { (byte) 0x07, (byte) 0xFF }, DecimalType.class);
 		testToDPTValue(dpt, type, "20.47");
@@ -1947,17 +1904,13 @@
 		/*
 		 * Test the maximum negative value
 		 * 
-		 * FIXME: Calimero lib (Version 2.2.0) seems to have a bug in private method: tuwien.auto.calimero.dptxlator.DPTXlator2ByteFloat.fromDPT(final int
-		 * index). The accuracy when calculating the Float value is Float, which is insufficient and Double should be used instead.
-		 * 
-		 * The following test case tests the erroneous calculation. 0xF800 should result in -671088.64 but results in -671088.6 due to rounding problems.
 		 */
 		type=testToType(dpt, new byte[] { (byte) 0xF8, 0x00 }, DecimalType.class);
-		testToDPTValue(dpt, type, "-671088.6");
+		testToDPTValue(dpt, type, "-671088.64");
 
 		// Use a too long byte array expecting that additional bytes will be ignored
 		type=testToType(dpt, new byte[] { (byte) 0xF8, (byte) 0x00, (byte) 0xFF  }, DecimalType.class);
-		testToDPTValue(dpt, type, "-671088.6");
+		testToDPTValue(dpt, type, "-671088.64");
 	}
 
 
